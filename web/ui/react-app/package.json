{
  "name": "@prometheus-io/app",
<<<<<<< HEAD
  "version": "0.39.2",
=======
  "version": "0.40.1",
>>>>>>> b1566f76
  "private": true,
  "dependencies": {
    "@codemirror/autocomplete": "^6.2.0",
    "@codemirror/commands": "^6.1.2",
    "@codemirror/language": "^6.3.0",
    "@codemirror/lint": "^6.0.0",
    "@codemirror/search": "^6.2.2",
    "@codemirror/state": "^6.1.1",
    "@codemirror/view": "^6.4.0",
    "@forevolve/bootstrap-dark": "^2.1.1",
    "@fortawesome/fontawesome-svg-core": "6.2.0",
    "@fortawesome/free-solid-svg-icons": "6.2.0",
    "@fortawesome/react-fontawesome": "0.2.0",
    "@lezer/lr": "^1.2.3",
    "@lezer/highlight": "^1.1.2",
    "@lezer/common": "^1.0.1",
    "@nexucis/fuzzy": "^0.4.1",
    "@nexucis/kvsearch": "^0.8.1",
<<<<<<< HEAD
    "@prometheus-io/codemirror-promql": "^0.39.2",
=======
    "@prometheus-io/codemirror-promql": "^0.40.1",
>>>>>>> b1566f76
    "bootstrap": "^4.6.2",
    "css.escape": "^1.5.1",
    "downshift": "^7.0.1",
    "http-proxy-middleware": "^2.0.6",
    "jquery": "^3.6.1",
    "jquery.flot.tooltip": "^0.9.0",
    "moment": "^2.29.4",
    "moment-timezone": "^0.5.38",
    "popper.js": "^1.14.3",
    "react": "^17.0.2",
    "react-copy-to-clipboard": "^5.1.0",
    "react-dom": "^17.0.2",
    "react-infinite-scroll-component": "^6.1.0",
    "react-resize-detector": "^7.1.2",
    "react-router-dom": "^5.3.3",
    "react-test-renderer": "^17.0.2",
    "reactstrap": "^8.10.1",
    "sanitize-html": "^2.7.3",
    "sass": "1.56.0",
    "tempusdominus-bootstrap-4": "^5.39.2",
    "tempusdominus-core": "^5.19.3"
  },
  "scripts": {
    "start": "react-scripts start",
    "build": "react-scripts build",
    "test": "react-scripts test --runInBand --resetMocks=false",
    "test:coverage": "react-scripts test --runInBand --resetMocks=false --no-watch --coverage",
    "test:debug": "react-scripts --inspect-brk test --runInBand --no-cache",
    "eject": "react-scripts eject",
    "lint:ci": "eslint --quiet \"src/**/*.{ts,tsx}\"",
    "lint": "eslint --fix \"src/**/*.{ts,tsx}\"",
    "snapshot": "react-scripts test --updateSnapshot"
  },
  "prettier": {
    "singleQuote": true,
    "trailingComma": "es5",
    "printWidth": 125
  },
  "browserslist": [
    ">0.2%",
    "not dead",
    "not ie <= 11",
    "not op_mini all"
  ],
  "devDependencies": {
    "@testing-library/react-hooks": "^7.0.2",
    "@types/enzyme": "^3.10.12",
    "@types/flot": "0.0.32",
    "@types/jquery": "^3.5.14",
    "@types/react": "^17.0.50",
    "@types/react-copy-to-clipboard": "^5.0.4",
    "@types/react-dom": "^17.0.17",
    "@types/react-router-dom": "^5.3.3",
    "@types/sanitize-html": "^2.6.2",
    "@types/sinon": "^10.0.13",
    "@wojtekmaj/enzyme-adapter-react-17": "^0.6.7",
    "enzyme": "^3.11.0",
    "enzyme-to-json": "^3.6.2",
    "mutationobserver-shim": "^0.3.7",
    "sinon": "^14.0.1"
  },
  "jest": {
    "snapshotSerializers": [
      "enzyme-to-json/serializer"
    ],
    "transformIgnorePatterns": [
      "<rootDir>/../node_modules/(?!@prometheus-io/codemirror-promql)/",
      "<rootDir>/../node_modules/(?!@prometheus-io/lezer-promql)/"
    ],
    "moduleNameMapper": {
      "lezer-promql": "<rootDir>/../node_modules/@prometheus-io/lezer-promql/dist/index.cjs"
    }
  },
  "optionalDependencies": {
    "fsevents": "^2.3.2"
  }
}<|MERGE_RESOLUTION|>--- conflicted
+++ resolved
@@ -1,10 +1,6 @@
 {
   "name": "@prometheus-io/app",
-<<<<<<< HEAD
-  "version": "0.39.2",
-=======
   "version": "0.40.1",
->>>>>>> b1566f76
   "private": true,
   "dependencies": {
     "@codemirror/autocomplete": "^6.2.0",
@@ -23,11 +19,7 @@
     "@lezer/common": "^1.0.1",
     "@nexucis/fuzzy": "^0.4.1",
     "@nexucis/kvsearch": "^0.8.1",
-<<<<<<< HEAD
-    "@prometheus-io/codemirror-promql": "^0.39.2",
-=======
     "@prometheus-io/codemirror-promql": "^0.40.1",
->>>>>>> b1566f76
     "bootstrap": "^4.6.2",
     "css.escape": "^1.5.1",
     "downshift": "^7.0.1",
