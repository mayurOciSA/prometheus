import * as React from 'react';
import $ from 'jquery';
import { shallow, mount } from 'enzyme';
import Graph from './Graph';
import ReactResizeDetector from 'react-resize-detector';
import { Legend } from './Legend';

describe('Graph', () => {
  beforeAll(() => {
    jest.spyOn(window, 'requestAnimationFrame').mockImplementation((cb: any) => cb());
  });

<<<<<<< HEAD
  // fix coming from https://github.com/maslianok/react-resize-detector#testing-with-enzyme-and-jest
=======
  // Source: https://github.com/maslianok/react-resize-detector#testing-with-enzyme-and-jest
>>>>>>> ffe8c7e2
  beforeEach(() => {
    window.ResizeObserver = jest.fn().mockImplementation(() => ({
      observe: jest.fn(),
      unobserve: jest.fn(),
      disconnect: jest.fn(),
    }));
  });

  afterEach(() => {
    window.ResizeObserver = ResizeObserver;
  });
<<<<<<< HEAD
=======

>>>>>>> ffe8c7e2
  describe('data is returned', () => {
    const props: any = {
      queryParams: {
        startTime: 1572128592,
        endTime: 1572130692,
        resolution: 28,
      },
      stacked: false,
      data: {
        resultType: 'matrix',
        result: [
          {
            metric: {
              code: '200',
              handler: '/graph',
              instance: 'localhost:9090',
              job: 'prometheus',
            },
            values: [
              [1572128592, '23'],
              [1572128620, '2'],
              [1572128648, '4'],
              [1572128676, '1'],
              [1572128704, '2'],
              [1572128732, '12'],
              [1572128760, '1'],
              [1572128788, '0'],
              [1572128816, '0'],
              [1572128844, '2'],
              [1572128872, '5'],
              [1572130384, '6'],
              [1572130412, '7'],
              [1572130440, '19'],
              [1572130468, '33'],
              [1572130496, '14'],
              [1572130524, '7'],
              [1572130552, '6'],
              [1572130580, '0'],
              [1572130608, '0'],
              [1572130636, '0'],
              [1572130664, '0'],
              [1572130692, '0'],
            ],
          },
        ],
        exemplars: [
          {
            seriesLabels: {
              code: '200',
              handler: '/graph',
              instance: 'localhost:9090',
              job: 'prometheus',
            },
            exemplars: [
              {
                labels: {
                  traceID: '12345',
                },
                timestamp: 1572130580,
                value: '9',
              },
            ],
          },
        ],
      },
      id: 'test',
    };
    it('renders a graph with props', () => {
      const graph = shallow(<Graph {...props} />);
      const div = graph.find('div').filterWhere((elem) => elem.prop('className') === 'graph-test');
      const resize = div.find(ReactResizeDetector);
      const innerdiv = div.find('div').filterWhere((elem) => elem.prop('className') === 'graph-chart');
      expect(resize.prop('handleWidth')).toBe(true);
      expect(div).toHaveLength(1);
      expect(innerdiv).toHaveLength(1);
    });
    describe('Legend', () => {
      it('renders a legend', () => {
        const graph = shallow(<Graph {...props} />);
        expect(graph.find(Legend)).toHaveLength(1);
      });
    });
  });
  describe('on component update', () => {
    let graph: any;
    let spyState: any;
    let mockPlot: any;
    beforeEach(() => {
      mockPlot = jest.spyOn($, 'plot').mockReturnValue({ setData: jest.fn(), draw: jest.fn(), destroy: jest.fn() } as any);
      graph = mount(
        <Graph
          {...({
            stacked: true,
            queryParams: {
              startTime: 1572128592,
              endTime: 1572128598,
              resolution: 28,
            },
            data: { result: [{ values: [], metric: {} }] },
          } as any)}
        />
      );
      spyState = jest.spyOn(graph.instance(), 'setState');
    });
    afterEach(() => {
      spyState.mockReset();
      mockPlot.mockReset();
    });
    it('should trigger state update when new data is received', () => {
      graph.setProps({ data: { result: [{ values: [{}], metric: {} }] } });
      expect(spyState).toHaveBeenCalledWith(
        {
          chartData: {
            exemplars: [],
            series: [
              {
                color: 'rgb(237,194,64)',
                data: [[1572128592000, null]],
                index: 0,
                labels: {},
                stack: true,
              },
            ],
          },
        },
        expect.anything()
      );
    });
    it('should trigger state update when stacked prop is changed', () => {
      graph.setProps({ stacked: false });
      expect(spyState).toHaveBeenCalledWith(
        {
          chartData: {
            exemplars: [],
            series: [
              {
                color: 'rgb(237,194,64)',
                data: [[1572128592000, null]],
                index: 0,
                labels: {},
                stack: false,
              },
            ],
          },
        },
        expect.anything()
      );
    });
  });
  describe('on unmount', () => {
    it('should call destroy plot', () => {
      const graph = mount(
        <Graph
          {...({
            stacked: true,
            queryParams: {
              startTime: 1572128592,
              endTime: 1572130692,
              resolution: 28,
            },
            data: { result: [{ values: [], metric: {} }] },
          } as any)}
        />
      );
      const spyPlotDestroy = jest.spyOn(graph.instance(), 'componentWillUnmount');
      graph.unmount();
      expect(spyPlotDestroy).toHaveBeenCalledTimes(1);
      spyPlotDestroy.mockReset();
    });
  });

  describe('plot', () => {
    it('should not call jquery.plot if chartRef not exist', () => {
      const mockSetData = jest.fn();
      jest.spyOn($, 'plot').mockReturnValue({ setData: mockSetData, draw: jest.fn(), destroy: jest.fn() } as any);
      const graph = shallow(
        <Graph
          {...({
            stacked: true,
            queryParams: {
              startTime: 1572128592,
              endTime: 1572128598,
              resolution: 28,
            },
            data: { result: [{ values: [], metric: {} }] },
          } as any)}
        />
      );
      (graph.instance() as any).plot();
      expect(mockSetData).not.toBeCalled();
    });
    it('should call jquery.plot if chartRef exist', () => {
      const mockPlot = jest
        .spyOn($, 'plot')
        .mockReturnValue({ setData: jest.fn(), draw: jest.fn(), destroy: jest.fn() } as any);
      const graph = mount(
        <Graph
          {...({
            stacked: true,
            queryParams: {
              startTime: 1572128592,
              endTime: 1572128598,
              resolution: 28,
            },
            data: { result: [{ values: [], metric: {} }] },
          } as any)}
        />
      );
      (graph.instance() as any).plot();
      expect(mockPlot).toBeCalled();
    });
    it('should destroy plot', () => {
      const mockDestroy = jest.fn();
      jest.spyOn($, 'plot').mockReturnValue({ setData: jest.fn(), draw: jest.fn(), destroy: mockDestroy } as any);
      const graph = mount(
        <Graph
          {...({
            stacked: true,
            queryParams: {
              startTime: 1572128592,
              endTime: 1572128598,
              resolution: 28,
            },
            data: { result: [{ values: [], metric: {} }] },
          } as any)}
        />
      );
      (graph.instance() as any).plot();
      (graph.instance() as any).destroyPlot();
      expect(mockDestroy).toHaveBeenCalledTimes(2);
    });
  });
  describe('plotSetAndDraw', () => {
    it('should call spyPlotSetAndDraw on legend hover', () => {
      jest.spyOn($, 'plot').mockReturnValue({ setData: jest.fn(), draw: jest.fn(), destroy: jest.fn() } as any);
      const graph = mount(
        <Graph
          {...({
            stacked: true,
            queryParams: {
              startTime: 1572128592,
              endTime: 1572128598,
              resolution: 28,
            },
            data: {
              result: [
                { values: [], metric: {} },
                { values: [], metric: {} },
              ],
            },
          } as any)}
        />
      );
      (graph.instance() as any).plot(); // create chart
      const spyPlotSetAndDraw = jest.spyOn(graph.instance() as any, 'plotSetAndDraw');
      graph.find('.legend-item').at(0).simulate('mouseover');
      expect(spyPlotSetAndDraw).toHaveBeenCalledTimes(1);
    });
    it('should call spyPlotSetAndDraw with chartDate from state as default value', () => {
      const mockSetData = jest.fn();
      const spyPlot = jest
        .spyOn($, 'plot')
        .mockReturnValue({ setData: mockSetData, draw: jest.fn(), destroy: jest.fn() } as any);
      const graph: any = mount(
        <Graph
          {...({
            stacked: true,
            queryParams: {
              startTime: 1572128592,
              endTime: 1572128598,
              resolution: 28,
            },
            data: {
              result: [
                { values: [], metric: {} },
                { values: [], metric: {} },
              ],
            },
          } as any)}
        />
      );
      (graph.instance() as any).plot(); // create chart
      graph.find('.graph-legend').simulate('mouseout');
      expect(mockSetData).toHaveBeenCalledWith(graph.state().chartData.series);
      spyPlot.mockReset();
    });
  });
});<|MERGE_RESOLUTION|>--- conflicted
+++ resolved
@@ -10,11 +10,7 @@
     jest.spyOn(window, 'requestAnimationFrame').mockImplementation((cb: any) => cb());
   });
 
-<<<<<<< HEAD
-  // fix coming from https://github.com/maslianok/react-resize-detector#testing-with-enzyme-and-jest
-=======
   // Source: https://github.com/maslianok/react-resize-detector#testing-with-enzyme-and-jest
->>>>>>> ffe8c7e2
   beforeEach(() => {
     window.ResizeObserver = jest.fn().mockImplementation(() => ({
       observe: jest.fn(),
@@ -26,10 +22,7 @@
   afterEach(() => {
     window.ResizeObserver = ResizeObserver;
   });
-<<<<<<< HEAD
-=======
-
->>>>>>> ffe8c7e2
+
   describe('data is returned', () => {
     const props: any = {
       queryParams: {
