--- conflicted
+++ resolved
@@ -1,10 +1,6 @@
 {
   "name": "@prometheus-io/codemirror-promql",
-<<<<<<< HEAD
-  "version": "0.39.2",
-=======
   "version": "0.40.1",
->>>>>>> b1566f76
   "description": "a CodeMirror mode for the PromQL language",
   "types": "dist/esm/index.d.ts",
   "module": "dist/esm/index.js",
@@ -33,11 +29,7 @@
   },
   "homepage": "https://github.com/prometheus/prometheus/blob/main/web/ui/module/codemirror-promql/README.md",
   "dependencies": {
-<<<<<<< HEAD
-    "@prometheus-io/lezer-promql": "^0.39.2",
-=======
     "@prometheus-io/lezer-promql": "^0.40.1",
->>>>>>> b1566f76
     "lru-cache": "^6.0.0"
   },
   "devDependencies": {
